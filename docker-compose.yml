version: '3.8'

services:

  training_api:
    build: ./src/trainingservice
    ports:
      - 8004:8000
    command: uvicorn main:app --host 0.0.0.0 --reload
<<<<<<< HEAD
    environment:
      - CELERY_BROKER_URL=redis://redis_training:6379/0
      - CELERY_RESULT_BACKEND=redis://redis_training:6379/0
      - POSTGRES_URL=postgres://postgres:12345@postgres:5432/postgres
    depends_on:
      - redis_training
      - postgres

  training_worker:
    build: ./src/trainingservice
    command: celery -A worker.celery worker --loglevel=info --logfile=logs/celery.log
    environment:
      - CELERY_BROKER_URL=redis://redis_training:6379/0
      - CELERY_RESULT_BACKEND=redis://redis_training:6379/0
    depends_on:
      - training_api
      - redis_training

  dataset_api:
    build: ./src/datasetservice
    ports:
      - 8005:8000
    command: uvicorn main:app --host 0.0.0.0 --reload
    environment:
      - CELERY_BROKER_URL=redis://redis_dataset:6379/0
      - CELERY_RESULT_BACKEND=redis://redis_dataset:6379/0
      - POSTGRES_URL=postgres://postgres:12345@postgres:5432/postgres
      - DATA_DIR=/data_dir
    volumes:
      - /home/aymanns/projects/ENAC_augmented_carpentry/ttool-classifier-app/data_dir:/data_dir
    depends_on:
      - redis_dataset
      - postgres

  dataset_worker:
    build: ./src/datasetservice
    command: celery -A worker.celery worker --loglevel=info --logfile=logs/celery.log
    environment:
      - CELERY_BROKER_URL=redis://redis_dataset:6379/0
      - CELERY_RESULT_BACKEND=redis://redis_dataset:6379/0
    depends_on:
      - dataset_api
      - redis_dataset

  redis_training:
    image: redis:7
=======
    env_file:
      - .env

  training_worker:
    build: ./src/trainingservice
    command: celery -A worker.celery worker --loglevel=info --logfile=logs/celery.log -Q ${RABBITMQ_TRAIN_QUEUE}
    env_file:
      - .env
    depends_on:
      - training_api
>>>>>>> 6a045b26

  redis_dataset:
    image: redis:7

  dashboard_training:
    build: ./src/dashboardservice
<<<<<<< HEAD
    command: celery --broker=redis://redis_training:6379/0 flower --port=5555
    ports:
      - 5556:5555
    environment:
      - CELERY_BROKER_URL=redis://redis_dataset:6379/0
      - CELERY_RESULT_BACKEND=redis://redis_dataset:6379/0
    depends_on:
      - training_api
      - training_worker
      - redis_training

  dashboard_dataset:
    build: ./src/dashboardservice
    command: celery --broker=redis://redis_dataset:6379/0 flower --port=5555
    ports:
      - 5557:5555
    environment:
      - CELERY_BROKER_URL=redis://redis_dataset:6379/0
      - CELERY_RESULT_BACKEND=redis://redis_dataset:6379/0
    depends_on:
      - dataset_api
      - dataset_worker
      - redis_dataset

  postgres:
    image: postgres:latest
    ports:
      - 5432:5432
    environment:
      - POSTGRES_PASSWORD=12345
    volumes:
      - /home/aymanns/projects/ENAC_augmented_carpentry/postgres_data:/var/lib/postgresql/data
=======
    command: celery --broker=amqp://${RABBITMQ_DEFAULT_USER}:${RABBITMQ_DEFAULT_PASS}@${RABBITMQ_HOST}:${RABBITMQ_PORT} flower --port=5555
    ports:
      - 5556:5555
    env_file:
      - .env
    depends_on:
      - training_api
      - training_worker
>>>>>>> 6a045b26
<|MERGE_RESOLUTION|>--- conflicted
+++ resolved
@@ -7,54 +7,6 @@
     ports:
       - 8004:8000
     command: uvicorn main:app --host 0.0.0.0 --reload
-<<<<<<< HEAD
-    environment:
-      - CELERY_BROKER_URL=redis://redis_training:6379/0
-      - CELERY_RESULT_BACKEND=redis://redis_training:6379/0
-      - POSTGRES_URL=postgres://postgres:12345@postgres:5432/postgres
-    depends_on:
-      - redis_training
-      - postgres
-
-  training_worker:
-    build: ./src/trainingservice
-    command: celery -A worker.celery worker --loglevel=info --logfile=logs/celery.log
-    environment:
-      - CELERY_BROKER_URL=redis://redis_training:6379/0
-      - CELERY_RESULT_BACKEND=redis://redis_training:6379/0
-    depends_on:
-      - training_api
-      - redis_training
-
-  dataset_api:
-    build: ./src/datasetservice
-    ports:
-      - 8005:8000
-    command: uvicorn main:app --host 0.0.0.0 --reload
-    environment:
-      - CELERY_BROKER_URL=redis://redis_dataset:6379/0
-      - CELERY_RESULT_BACKEND=redis://redis_dataset:6379/0
-      - POSTGRES_URL=postgres://postgres:12345@postgres:5432/postgres
-      - DATA_DIR=/data_dir
-    volumes:
-      - /home/aymanns/projects/ENAC_augmented_carpentry/ttool-classifier-app/data_dir:/data_dir
-    depends_on:
-      - redis_dataset
-      - postgres
-
-  dataset_worker:
-    build: ./src/datasetservice
-    command: celery -A worker.celery worker --loglevel=info --logfile=logs/celery.log
-    environment:
-      - CELERY_BROKER_URL=redis://redis_dataset:6379/0
-      - CELERY_RESULT_BACKEND=redis://redis_dataset:6379/0
-    depends_on:
-      - dataset_api
-      - redis_dataset
-
-  redis_training:
-    image: redis:7
-=======
     env_file:
       - .env
 
@@ -65,48 +17,28 @@
       - .env
     depends_on:
       - training_api
->>>>>>> 6a045b26
 
-  redis_dataset:
-    image: redis:7
+  dataset_api:
+    build: ./src/datasetservice
+    ports:
+      - 8005:8000
+    command: uvicorn main:app --host 0.0.0.0 --reload
+    env_file:
+      - .env
+    volumes:
+      - /home/aymanns/projects/ENAC_augmented_carpentry/ttool-classifier-app/data_dir:${DATA_DIR}
+
+  dataset_worker:
+    build: ./src/datasetservice
+    command: celery -A worker.celery worker --loglevel=info --logfile=logs/celery.log -Q ${RABBITMQ_DATA_QUEUE}
+    env_file:
+      - .env
+    depends_on:
+      - dataset_api
 
   dashboard_training:
     build: ./src/dashboardservice
-<<<<<<< HEAD
-    command: celery --broker=redis://redis_training:6379/0 flower --port=5555
-    ports:
-      - 5556:5555
-    environment:
-      - CELERY_BROKER_URL=redis://redis_dataset:6379/0
-      - CELERY_RESULT_BACKEND=redis://redis_dataset:6379/0
-    depends_on:
-      - training_api
-      - training_worker
-      - redis_training
-
-  dashboard_dataset:
-    build: ./src/dashboardservice
-    command: celery --broker=redis://redis_dataset:6379/0 flower --port=5555
-    ports:
-      - 5557:5555
-    environment:
-      - CELERY_BROKER_URL=redis://redis_dataset:6379/0
-      - CELERY_RESULT_BACKEND=redis://redis_dataset:6379/0
-    depends_on:
-      - dataset_api
-      - dataset_worker
-      - redis_dataset
-
-  postgres:
-    image: postgres:latest
-    ports:
-      - 5432:5432
-    environment:
-      - POSTGRES_PASSWORD=12345
-    volumes:
-      - /home/aymanns/projects/ENAC_augmented_carpentry/postgres_data:/var/lib/postgresql/data
-=======
-    command: celery --broker=amqp://${RABBITMQ_DEFAULT_USER}:${RABBITMQ_DEFAULT_PASS}@${RABBITMQ_HOST}:${RABBITMQ_PORT} flower --port=5555
+    command: celery --broker=amqp://${RABBITMQ_DEFAULT_USER}:${RABBITMQ_DEFAULT_PASS}@${RABBITMQ_HOST}:${RABBITMQ_PORT} flower --port=5555 -Q ${RABBITMQ_TRAIN_QUEUE}
     ports:
       - 5556:5555
     env_file:
@@ -114,4 +46,14 @@
     depends_on:
       - training_api
       - training_worker
->>>>>>> 6a045b26
+
+  dashboard_dataset:
+      build: ./src/dashboardservice
+      command: celery --broker=amqp://${RABBITMQ_DEFAULT_USER}:${RABBITMQ_DEFAULT_PASS}@${RABBITMQ_HOST}:${RABBITMQ_PORT} flower --port=5555 -Q ${RABBITMQ_DATA_QUEUE}
+      ports:
+        - 5557:5555
+      env_file:
+        - .env
+      depends_on:
+        - dataset_api
+        - dataset_worker