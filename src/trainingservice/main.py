import os

<<<<<<< HEAD
import celery
=======
>>>>>>> 6a045b26
import fastapi
import psycopg2
from pydantic import BaseModel

import worker

<<<<<<< HEAD
postgres_url = os.environ.get("POSTGRES_URL")
conn = psycopg2.connect(postgres_url)
=======
postgres_db = os.environ.get("POSTGRES_DB")
postgres_user = os.environ.get("POSTGRES_USER")
postgres_password = os.environ.get("POSTGRES_PASSWORD")
postgres_host = os.environ.get("POSTGRES_HOST")
postgres_port = os.environ.get("POSTGRES_PORT")

conn = psycopg2.connect(
    dbname=postgres_db,
    user=postgres_user,
    password=postgres_password,
    host=postgres_host,
    port=postgres_port,
)

>>>>>>> 6a045b26
curs = conn.cursor()
tables = []
curs.execute(
    "SELECT table_name FROM information_schema.tables WHERE table_schema = 'public'"
)
for table in curs.fetchall():
<<<<<<< HEAD
    tables.append(table)
=======
    tables.append(table[0])
>>>>>>> 6a045b26
if "trainings" not in tables:
    curs.execute(
        """CREATE TABLE trainings (training_id varchar(255), max_epochs int,
        batch_size int, datasets varchar(255), log_dir varchar(255),
        weights_path varchar(255), celery_task_id varchar(255))"""
    )
<<<<<<< HEAD
=======
curs.close()
conn.commit()
>>>>>>> 6a045b26


class TrainingParams(BaseModel):
    max_epochs: int = 45
    batch_size: int = 90
    data: tuple = ()

    def __hash__(self):
        return hash((self.max_epochs, self.batch_size, *self.data))


app = fastapi.FastAPI()


@app.get("/trainings")
def get_list_of_traingins():
<<<<<<< HEAD
=======
    curs = conn.cursor()
>>>>>>> 6a045b26
    curs.execute(
        """SELECT training_id, datasets, batch_size,
            max_epochs FROM trainings"""
    )
    results = curs.fetchall()
<<<<<<< HEAD
=======
    curs.close()
>>>>>>> 6a045b26
    print(results)
    return fastapi.responses.JSONResponse(results)


@app.post("/trainings", status_code=201)
def train(training_params: TrainingParams):
    task = worker.train.delay(**dict(training_params))
    training_id = hash(training_params)
    max_epochs = training_params.max_epochs
    batch_size = training_params.batch_size
    # data = str(training_params.data)
<<<<<<< HEAD
=======
    curs = conn.cursor()
>>>>>>> 6a045b26
    curs.execute(
        f"""INSERT INTO trainings (training_id, max_epochs, batch_size,
        celery_task_id) VALUES ({training_id}, {max_epochs}, {batch_size},
        '{task.id}')"""
    )
<<<<<<< HEAD
=======
    curs.close()
    conn.commit()
>>>>>>> 6a045b26
    return fastapi.responses.JSONResponse({"training_id": training_id})


@app.get("/trainings/{training_id}")
def get_status(training_id):
    curs = conn.cursor()
    curs.execute(
        f"""SELECT training_id, datasets, batch_size,
            max_epochs FROM trainings WHERE training_id='{training_id}'"""
    )
    result = curs.fetchall()
    curs.close()
    return fastapi.responses.JSONResponse(result)<|MERGE_RESOLUTION|>--- conflicted
+++ resolved
@@ -1,19 +1,11 @@
 import os
 
-<<<<<<< HEAD
-import celery
-=======
->>>>>>> 6a045b26
 import fastapi
 import psycopg2
 from pydantic import BaseModel
 
 import worker
 
-<<<<<<< HEAD
-postgres_url = os.environ.get("POSTGRES_URL")
-conn = psycopg2.connect(postgres_url)
-=======
 postgres_db = os.environ.get("POSTGRES_DB")
 postgres_user = os.environ.get("POSTGRES_USER")
 postgres_password = os.environ.get("POSTGRES_PASSWORD")
@@ -28,29 +20,21 @@
     port=postgres_port,
 )
 
->>>>>>> 6a045b26
 curs = conn.cursor()
 tables = []
 curs.execute(
     "SELECT table_name FROM information_schema.tables WHERE table_schema = 'public'"
 )
 for table in curs.fetchall():
-<<<<<<< HEAD
-    tables.append(table)
-=======
     tables.append(table[0])
->>>>>>> 6a045b26
 if "trainings" not in tables:
     curs.execute(
         """CREATE TABLE trainings (training_id varchar(255), max_epochs int,
         batch_size int, datasets varchar(255), log_dir varchar(255),
         weights_path varchar(255), celery_task_id varchar(255))"""
     )
-<<<<<<< HEAD
-=======
 curs.close()
 conn.commit()
->>>>>>> 6a045b26
 
 
 class TrainingParams(BaseModel):
@@ -67,19 +51,13 @@
 
 @app.get("/trainings")
 def get_list_of_traingins():
-<<<<<<< HEAD
-=======
     curs = conn.cursor()
->>>>>>> 6a045b26
     curs.execute(
         """SELECT training_id, datasets, batch_size,
             max_epochs FROM trainings"""
     )
     results = curs.fetchall()
-<<<<<<< HEAD
-=======
     curs.close()
->>>>>>> 6a045b26
     print(results)
     return fastapi.responses.JSONResponse(results)
 
@@ -91,20 +69,14 @@
     max_epochs = training_params.max_epochs
     batch_size = training_params.batch_size
     # data = str(training_params.data)
-<<<<<<< HEAD
-=======
     curs = conn.cursor()
->>>>>>> 6a045b26
     curs.execute(
         f"""INSERT INTO trainings (training_id, max_epochs, batch_size,
         celery_task_id) VALUES ({training_id}, {max_epochs}, {batch_size},
         '{task.id}')"""
     )
-<<<<<<< HEAD
-=======
     curs.close()
     conn.commit()
->>>>>>> 6a045b26
     return fastapi.responses.JSONResponse({"training_id": training_id})
 
 
